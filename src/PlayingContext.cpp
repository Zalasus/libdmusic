#include <dmusic/PlayingContext.h>
#include <dmusic/Tracks.h>
#include "MusicMessages.h"
#include <cassert>
#include <cmath>
#include <bitset>

using namespace DirectMusic;

enum class Subdivision {
    Grid,
    Beat,
    Measure
};

// From the Microsoft DX8 SDK docs
static int StoredRangeToActualRange(std::uint8_t bRange) {
    int nResult = 0;
    if (0 <= bRange && bRange <= 190) {
        nResult = bRange;
    } else if (191 <= bRange && bRange <= 212) {
        nResult = ((bRange - 190) * 5) + 190;
    } else if (213 <= bRange && bRange <= 232) {
        nResult = ((bRange - 212) * 10) + 300;
    } else // bRange > 232
    {
        nResult = ((bRange - 232) * 50) + 500;
    }
    return nResult;
}

// Returns the nearest subdivision starting from time 'musicTime' according to 'timeSignature'
static std::uint32_t getNextGridSubdivision(std::uint32_t musicTime, Subdivision subd, DMUS_IO_TIMESIG timeSignature) {
    std::uint32_t divisionCoeff;
    if (timeSignature.bBeat == 0) {
        divisionCoeff = PlayingContext::PulsesPerQuarterNote / 64;
    } else if (timeSignature.bBeat > 4) {
        divisionCoeff = (PlayingContext::PulsesPerQuarterNote * 4) / timeSignature.bBeat;
    } else {
        divisionCoeff = PlayingContext::PulsesPerQuarterNote * (4 / timeSignature.bBeat);
    }
    divisionCoeff *= timeSignature.wGridsPerBeat;

    std::uint32_t nextGridDivision = (std::uint32_t)(ceil((float)musicTime / divisionCoeff));
    std::uint32_t nextBeatDivision = nextGridDivision * timeSignature.wGridsPerBeat;
    std::uint32_t nextMeasureDivision = nextBeatDivision * timeSignature.bBeatsPerMeasure;

    switch (subd) {
    case Subdivision::Beat:
        return nextBeatDivision * divisionCoeff;
    case Subdivision::Grid:
        return nextGridDivision * divisionCoeff;
    case Subdivision::Measure:
        return nextMeasureDivision * divisionCoeff;
    }
}

// Returns true if the specified degree is present in a certain scale, and puts the distance from the
// root note into offset. If not present, returns false.
static bool getOffsetFromScale(std::uint8_t degree, std::uint32_t scale, std::uint8_t* offset) {
    assert(offset != nullptr);

    // FIXME: There is probably a faster way to do this
    std::vector<int> degrees;
    for (int i = 0; i < 24; i++) {
        if (scale & (0x00000001 << i)) {
            degrees.push_back(i);
        }
    }

    if (degree < degrees.size()) {
        *offset = degrees[degree];
        return true;
    } else {
        *offset = degrees[degrees.size() - 1];
        return false;
    }
}

bool PlayingContext::MusicValueToMIDI(DMUS_IO_STYLENOTE note, DMUS_IO_STYLEPART part, std::uint8_t* value) const {
    assert(value != nullptr);

    if (note.bPlayModeFlags == DMUS_PLAYMODE_FIXED) {
        // In the original Gothic sountrack this is not used, but it might be useful for modding purposes
        *value = (std::uint8_t)(note.wMusicValue);
        return true;
    }

    assert(note.bPlayModeFlags == DMUS_PLAYMODE_CHORD_ROOT | DMUS_PLAYMODE_CHORD_INTERVALS | DMUS_PLAYMODE_SCALE_INTERVALS);
    // TODO: The subchord level should be obtained from the part reference,
    // but in Gothic's soundtrack it's always set to the first level.

    /*
    A chord (or a scale) has the following structure: the first 8 bits represent the
    root of the chord (scale), with the standard MIDI notation:
    0 -> C
    1 -> C#
    ....
    23 -> B

    The following 24 bits represent which notes are present in the chord, with each
    bit meaning a semitone from the root (the LSB). Example taken from G2:

    chord = 0x00AB5AB5
    0   0   A   B   5   A   B   5
    00000000101010110101101010110101
    |-------|-|-|-||-|-||-|-|-||-|-|
        C    W W W HW W HW W W HW W -----> C Major scale
    */
    DMUS_IO_SUBCHORD subchord = m_subchords[0];

    /* Had to dig hard for this one: https://msdn.microsoft.com/en-us/library/ms898477.aspx
    Here is how to interpret wMusicValue:
    First nibble: octave (from -2 to 14 (??? I guess they meant -2 to 13) )
    Second nibble: chord tone (0 to 15)
    Third nibble: scale offset (0 to 15)
    Fourth nibble: accidentals (-8 to 7)
    */

    int octave = ((note.wMusicValue & 0xF000) >> 12);
    int chordTone = ((note.wMusicValue & 0x0F00) >> 8);
    int scaleTone = ((note.wMusicValue & 0x00F0) >> 4);

    // Explanation: the accidentals are represented as a two's complement 4bit value.
    // We first take only the last four bits from the word, then we shift it left
    // while keeping it unsigned, so that when we convert it into a signed byte
    // it has the correct sign. Then we divide by 16 to simulate an arithmetic
    // right shift of 4, to bring the value back into the correct range
    int accidentals = (std::int8_t)(note.wMusicValue & 0x000F);
    if (accidentals > 7) { accidentals = (accidentals - 16); }

    int noteValue = ((m_chord & 0xFF000000) >> 24) + 12 * octave;
    std::uint8_t chordOffset = 0;
    std::uint8_t scaleOffset = 0;
    if (getOffsetFromScale(chordTone, subchord.dwChordPattern, &chordOffset)) {
        noteValue += chordOffset;
    // Is it possible to not find chordTone?
    // } else if (getOffsetFromScale(chordTone, subchord.dwScalePattern, &scaleOffset)) {
    //     noteValue += scaleOffset;
    } else {
        return false;
    }

    // Start scale offset from resolved chordTone.
    // Let's draw an example:
    //      * chordTone is 2, scaleTone is 1
    //      * in normal chord chordTone 2 is resolved to 5th grade in scale
    //      * plus scaleTone 1 it makes 6th grade of the scale
    //      * depending on scale, it might be 8 semitones (minor) or 9 semitones (major)
    // So, scaleOffset depends on chord's grade
    // That works even if chord's grade doesn't fit into scale
    // Chord grade might be off of the scale, so if scaleOffset = 0, don't ruin it
    if (scaleTone && getOffsetFromScale(scaleTone, subchord.dwScalePattern >> chordOffset, &scaleOffset)) {
        noteValue += scaleOffset;
    }

    noteValue += accidentals;
    while (noteValue < 0) {
        noteValue += 12;
    }
    while (noteValue > 127) {
        noteValue -= 12;
    }

    *value = noteValue;
<<<<<<< HEAD
=======
    TRACE_VERBOSE((int)value);
>>>>>>> 07d389cb
    return true;
}

void PlayingContext::renderBlock(std::int16_t *data, std::uint32_t count, float volume) noexcept {
    m_queueMutex.lock();

    double pulsesPerSecond = PulsesPerQuarterNote * (m_tempo / 60);
    double pulsesPerSample = pulsesPerSecond / m_sampleRate;

    std::uint32_t offset = 0;
    while (offset < count) {
        if (m_primarySegment != nullptr && m_musicTime - m_segmentStartTime > m_primarySegment->length) {
            m_segmentStartTime = m_musicTime;
            m_tempo = m_primarySegment->initialTempo;
            m_signature = m_primarySegment->initialSignature;

            for (const auto& msg : m_primarySegment->messages) {
                m_messageQueue.push(msg);
            }
        }

        std::shared_ptr<MusicMessage> nextMessage = nullptr;
        bool messageIsfromSegment = false;

        if (!m_segmentQueue.empty()) {
            nextMessage = m_segmentQueue.top();
            messageIsfromSegment = true;
        }

        if (!m_messageQueue.empty()) {
            if (nextMessage == nullptr || m_messageQueue.top()->getMessageTime() < nextMessage->getMessageTime()) {
                nextMessage = m_messageQueue.top();
                messageIsfromSegment = false;
            }
        }

        if (nextMessage == nullptr) {
            goto fill_buffer;
        } else {
            pulsesPerSecond = PulsesPerQuarterNote * (m_tempo / 60);
            pulsesPerSample = pulsesPerSecond / (m_sampleRate * m_audioChannels);
            std::uint32_t nextMessageTimeOffset = nextMessage->getMessageTime() - m_musicTime;
            assert(nextMessageTimeOffset >= 0);
            std::uint32_t nextMessageTimeOffsetInSamples = (std::uint32_t)(nextMessageTimeOffset / pulsesPerSample);
            if (nextMessageTimeOffsetInSamples % m_audioChannels != 0) {
                nextMessageTimeOffsetInSamples++;
                nextMessageTimeOffset = (std::uint32_t)(nextMessageTimeOffsetInSamples * pulsesPerSample);
            }

            if (nextMessageTimeOffsetInSamples + offset > count) {
                goto fill_buffer;
            } else {
                bool first = true;
                for (const auto& channel : m_performanceChannels) {
                    {
                        const auto& player = channel.second;
                        player->renderBlock(data + offset, nextMessageTimeOffsetInSamples, volume, !first);
                        first = false;
                    }
                }
                offset += nextMessageTimeOffsetInSamples;
                m_musicTime += nextMessageTimeOffset;
                if (messageIsfromSegment) {
                    m_segmentQueue.pop();
                } else {
                    m_messageQueue.pop();
                }
                nextMessage->Execute(*this);
            }
        }
    }

fill_buffer:
    // There are no more messages to interpret in this block, we just
    // process the already-playing instruments
    int remainingSamples = count - offset;
    if (remainingSamples > 0) {
        bool first = true;
        for (const auto& channel : m_performanceChannels) {
            {
                const auto& player = channel.second;
                player->renderBlock(data + offset, remainingSamples, volume, !first);
                first = false;
            }
        }
        m_musicTime += (remainingSamples * pulsesPerSample);
    }

    m_queueMutex.unlock();
}

void PlayingContext::playSegment(const SegmentForm& segment/*, DMUS_SEGF_FLAGS flags, std::int64_t startTime*/) {
    TRACE("Begin segment play");
    m_queueMutex.lock();

    m_primarySegment = std::make_unique<Segment>();
    m_primarySegment->numLoops = segment.getHeader().dwRepeats;
    m_primarySegment->infiniteLoop = false;
    m_primarySegment->length = segment.getHeader().mtLength;

    m_segmentStartTime = m_musicTime;

    for (const auto& track : segment.getTracks()) {
        const auto& header = track.getHeader();
        std::string ckid = std::string(header.ckid),
            fccType = std::string(header.fccType);

        ckid.resize(4);
        fccType.resize(4);

        if (ckid == "tetr") {
            auto tempoTrack = std::static_pointer_cast<TempoTrack>(track.getData());
            for (const auto& item : tempoTrack->getItems()) {
                auto message = std::make_shared<TempoChangeMessage>(item.lTime, item.dblTempo);
                assert(message != nullptr);
                m_messageQueue.push(message);
                m_primarySegment->messages.push_back(message);
            }
        } else if (ckid == "cmnd") {
            auto commandTrack = std::static_pointer_cast<CommandTrack>(track.getData());
            for (const auto& command : commandTrack->getCommands()) {
                auto message = std::make_shared<GrooveLevelMessage>(command.mtTime, command.bGrooveLevel, command.bGrooveRange);
                assert(message != nullptr);
                m_messageQueue.push(message);
                m_primarySegment->messages.push_back(message);
            }
        } else if (*header.ckid == 0 && fccType == "sttr") {
            auto styleTrack = std::static_pointer_cast<StyleTrack>(track.getData());
            for (const auto& style : styleTrack->getStyles()) {
                const std::uint16_t timestamp = style.first;
                const ReferenceList refs = style.second;

                std::string styleFile = refs.getFile();
                auto styleForm = loadStyle(std::string(styleFile.begin(), styleFile.end()));
                assert(styleForm != nullptr);
                std::map<GUID, StylePart, GuidComparer> parts;
                for (const auto& part : styleForm->getParts()) {
                    parts[part.getHeader().guidPartID] = part;
                }

                for (const auto& pattern : styleForm->getPatterns()) {
                    Pattern pttn;
                    pttn.header = pattern.getHeader();
                    for (const auto& partRefTuple : pattern.getPartReferences()) {
                        const auto& partRef = partRefTuple.first;
                        const auto& info = partRefTuple.second;

                        const auto& partGuid = partRef.guidPartID;

                        assert(parts.find(partGuid) != parts.end());
                        StylePart part = parts[partGuid];
                        pttn.parts.push_back(std::make_pair(partRef, part));
                    }

                    m_primarySegment->patterns.push_back(pttn);
                }

                m_primarySegment->initialSignature = styleForm->getHeader().timeSig;
                m_primarySegment->initialTempo = styleForm->getHeader().dblTempo;

                m_tempo = styleForm->getHeader().dblTempo;
                m_signature = styleForm->getHeader().timeSig;

                // Load the style's band
                bool firstBand = true;
                for (const auto& band : styleForm->getBands()) {
                    auto message = std::make_shared<BandChangeMessage>(*this, 0, band);
                    m_messageQueue.push(message);
                    m_primarySegment->messages.push_back(message);
                    if (firstBand) {
                        message->Execute(*this);
                        firstBand = false;
                    }
                }
            }
        } else if (*header.ckid == 0 && fccType == "DMBT") {
            auto bandTrack = std::static_pointer_cast<BandTrack>(track.getData());
            for (const auto& band : bandTrack->getBands()) {
                DMUS_IO_BAND_ITEM_HEADER2 header = band.first;
                BandForm bandForm = band.second;

                auto message = std::make_shared<BandChangeMessage>(*this, header.lBandTimePhysical, bandForm);
                m_messageQueue.push(message);
                m_primarySegment->messages.push_back(message);
            }
        } else if (*header.ckid == 0 && fccType == "cord") {
            auto chordTrack = std::static_pointer_cast<ChordTrack>(track.getData());
            for (const auto& chord : chordTrack->getChords()) {
                const auto& chordHeader = chord.first;
                const auto& chordBody = chord.second;
                auto message = std::make_shared<ChordMessage>(chordHeader.mtTime, chordTrack->getHeader(), chordBody);
                m_messageQueue.push(message);
                m_primarySegment->messages.push_back(message);
            }
        }
    }
    m_queueMutex.unlock();
}

bool PlayingContext::Segment::getRandomPattern(std::uint8_t grooveLevel, Pattern* output) const {
    std::vector<int> suitablePatterns;
    for (int i = 0; i < patterns.size(); i++) {
        const auto& pattern = patterns[i];
        if (pattern.header.bGrooveBottom <= grooveLevel && pattern.header.bGrooveTop >= grooveLevel) {
            suitablePatterns.push_back(i);
        }
    }

    if (suitablePatterns.size() == 0) {
        return false;
    } else if (suitablePatterns.size() == 1) {
        *output = patterns[suitablePatterns[0]];
        return true;
    } else {
        int idx = std::rand();
        *output = patterns[suitablePatterns[idx % suitablePatterns.size()]];
        return true;
    }
}<|MERGE_RESOLUTION|>--- conflicted
+++ resolved
@@ -163,10 +163,7 @@
     }
 
     *value = noteValue;
-<<<<<<< HEAD
-=======
     TRACE_VERBOSE((int)value);
->>>>>>> 07d389cb
     return true;
 }
 
